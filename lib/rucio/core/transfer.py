# Copyright European Organization for Nuclear Research (CERN)
#
# Licensed under the Apache License, Version 2.0 (the "License");
# You may not use this file except in compliance with the License.
# You may obtain a copy of the License at
# http://www.apache.org/licenses/LICENSE-2.0
#
# Authors:
# - Martin Barisits, <martin.barisits@cern.ch>, 2017
# - Mario Lassnig, <mario.lassnig@cern.ch>, 2017-2018
# - Cedric Serfon, <cedric.serfon@cern.ch>, 2018

import datetime
import json
import logging
import time
import traceback

from dogpile.cache import make_region
from dogpile.cache.api import NoValue
from sqlalchemy import and_
from sqlalchemy.exc import IntegrityError
from sqlalchemy.sql.expression import asc, bindparam, text, false

from rucio.common import constants
from rucio.common.exception import RucioException, UnsupportedOperation, InvalidRSEExpression, RSEProtocolNotSupported
from rucio.common.rse_attributes import get_rse_attributes
from rucio.common.utils import construct_surl
from rucio.core import did, message as message_core, request as request_core
from rucio.core.monitor import record_counter, record_timer
from rucio.core.rse import get_rse_name, list_rses
from rucio.core.rse_expression_parser import parse_expression
from rucio.db.sqla import models
from rucio.db.sqla.constants import DIDType, RequestState, FTSState, RSEType, RequestType, ReplicaState
from rucio.db.sqla.session import read_session, transactional_session
from rucio.rse import rsemanager as rsemgr
from rucio.transfertool import fts3

"""
The core transfer.py is specifically for handling transfer-requests, thus requests
where the external_id is already known.
Requests accessed by request_id  are covered in the core request.py
"""

REGION_SHORT = make_region().configure('dogpile.cache.memcached',
                                       expiration_time=600,
                                       arguments={'url': "127.0.0.1:11211", 'distributed_lock': True})


def submit_bulk_transfers(external_host, files, transfertool='fts3', job_params={}, timeout=None):
    """
    Submit transfer request to a transfertool.

    :param external_host:  External host name as string
    :param files:          List of Dictionary containing request file.
    :param transfertool:   Transfertool as a string.
    :param job_params:     Metadata key/value pairs for all files as a dictionary.
    :returns:              Transfertool external ID.
    """

    record_counter('core.request.submit_transfer')

    transfer_id = None

    if transfertool == 'fts3':
        ts = time.time()
        job_files = []
        for file in files:
            job_file = {}
            for key in file:
                if key == 'sources':
                    # convert sources from (src_rse, url, src_rse_id, rank) to url
                    job_file[key] = []
                    for source in file[key]:
                        job_file[key].append(source[1])
                else:
                    job_file[key] = file[key]
            job_files.append(job_file)
        transfer_id = fts3.submit_bulk_transfers(external_host, job_files, job_params, timeout)
        record_timer('core.request.submit_transfers_fts3', (time.time() - ts) * 1000 / len(files))
    return transfer_id


@transactional_session
def prepare_sources_for_transfers(transfers, session=None):
    """
    Prepare the sources for transfers.

    :param transfers:  Dictionary containing request transfer info.
    :param session:    Database session to use.
    """

    try:
        for request_id in transfers:
            rowcount = session.query(models.Request)\
                              .filter_by(id=request_id)\
                              .filter(models.Request.state == RequestState.QUEUED)\
                              .update({'state': transfers[request_id]['state'],
                                       'external_id': transfers[request_id]['external_id'],
                                       'external_host': transfers[request_id]['external_host'],
                                       'dest_url': transfers[request_id]['dest_url'],
                                       'submitted_at': datetime.datetime.utcnow()},
                                      synchronize_session=False)
            if rowcount == 0:
                raise RucioException("Failed to prepare transfer: request %s does not exist or is not in queued state" % (request_id))

            if 'file' in transfers[request_id]:
                file = transfers[request_id]['file']
                for src_rse, src_url, src_rse_id, rank in file['sources']:
                    src_rowcount = session.query(models.Source)\
                                          .filter_by(request_id=request_id)\
                                          .filter(models.Source.rse_id == src_rse_id)\
                                          .update({'is_using': True}, synchronize_session=False)
                    if src_rowcount == 0:
                        models.Source(request_id=file['metadata']['request_id'],
                                      scope=file['metadata']['scope'],
                                      name=file['metadata']['name'],
                                      rse_id=src_rse_id,
                                      dest_rse_id=file['metadata']['dest_rse_id'],
                                      ranking=rank if rank else 0,
                                      bytes=file['metadata']['filesize'],
                                      url=src_url,
                                      is_using=True).\
                            save(session=session, flush=False)

    except IntegrityError as error:
        raise RucioException(error.args)


@transactional_session
def set_transfers_state(transfers, submitted_at, session=None):
    """
    Update the transfer info of a request.

    :param transfers:  Dictionary containing request transfer info.
    :param session:    Database session to use.
    """

    try:
        for request_id in transfers:
            rowcount = session.query(models.Request)\
                              .filter_by(id=request_id)\
                              .filter(models.Request.state == RequestState.SUBMITTING)\
                              .update({'state': transfers[request_id]['state'],
                                       'external_id': transfers[request_id]['external_id'],
                                       'external_host': transfers[request_id]['external_host'],
                                       'source_rse_id': transfers[request_id]['src_rse_id'],
                                       'submitted_at': submitted_at},
                                      synchronize_session=False)
            if rowcount == 0:
                raise RucioException("Failed to set requests %s tansfer %s: request doesn't exist or is not in SUBMITTING state" % (request_id, transfers[request_id]))

            request_type = transfers[request_id].get('request_type', None)
            msg = {'request-id': request_id,
                   'request-type': str(request_type).lower() if request_type else request_type,
                   'scope': transfers[request_id]['scope'],
                   'name': transfers[request_id]['name'],
                   'src-rse-id': transfers[request_id]['metadata'].get('src_rse_id', None),
                   'src-rse': transfers[request_id]['metadata'].get('src_rse', None),
                   'dst-rse-id': transfers[request_id]['metadata'].get('dst_rse_id', None),
                   'dst-rse': transfers[request_id]['metadata'].get('dst_rse', None),
                   'state': str(transfers[request_id]['state']),
                   'activity': transfers[request_id]['metadata'].get('activity', None),
                   'file-size': transfers[request_id]['metadata'].get('filesize', None),
                   'bytes': transfers[request_id]['metadata'].get('filesize', None),
                   'checksum-md5': transfers[request_id]['metadata'].get('md5', None),
                   'checksum-adler': transfers[request_id]['metadata'].get('adler32', None),
                   'external-id': transfers[request_id]['external_id'],
                   'external-host': transfers[request_id]['external_host'],
                   'queued_at': str(submitted_at)}

            if msg['request-type']:
                transfer_status = '%s-%s' % (msg['request-type'], msg['state'])
            else:
                transfer_status = 'transfer-%s' % msg['state']
            transfer_status = transfer_status.lower()
            message_core.add_message(transfer_status, msg, session=session)

    except IntegrityError as error:
        raise RucioException(error.args)


@read_session
def get_next_transfers(request_type, state, limit=100, older_than=None, rse=None, activity=None,
                       process=None, total_processes=None, thread=None, total_threads=None,
                       activity_shares=None, session=None):
    """
    Retrieve the next transfers matching the request type and state.
    Workers are balanced via hashing to reduce concurrency on database.

    :param request_type:      Type of the request as a string or list of strings.
    :param state:             State of the request as a string or list of strings.
    :param limit:             Integer of requests to retrieve.
    :param older_than:        Only select requests older than this DateTime.
    :param process:           Identifier of the caller process as an integer.
    :param total_processes:   Maximum number of processes as an integer.
    :param thread:            Identifier of the caller thread as an integer.
    :param total_threads:     Maximum number of threads as an integer.
    :param activity_shares:   Activity shares dictionary, with number of requests
    :param session:           Database session to use.
    :returns:                 List of a {external_host, external_id} dictionary.
    """

    record_counter('core.request.get_next_transfers.%s-%s' % (request_type, state))

    if total_processes > 1 and total_processes == total_threads:
        raise RucioException("Total process %s is the same with total threads %s, will create potential same hash" % (total_processes, total_threads))

    # lists of one element are not allowed by SQLA, so just duplicate the item
    if type(request_type) is not list:
        request_type = [request_type, request_type]
    elif len(request_type) == 1:
        request_type = [request_type[0], request_type[0]]
    if type(state) is not list:
        state = [state, state]
    elif len(state) == 1:
        state = [state[0], state[0]]

    result = []
    if not activity_shares:
        activity_shares = [None]

    for share in activity_shares:

        query = session.query(models.Request.external_host, models.Request.external_id).with_hint(models.Request, "INDEX(REQUESTS REQUESTS_TYP_STA_UPD_IDX)", 'oracle')\
                                                                                       .distinct()\
                                                                                       .filter(models.Request.state.in_(state))\
                                                                                       .filter(models.Request.request_type.in_(request_type))\
                                                                                       .order_by(asc(models.Request.updated_at))

        if isinstance(older_than, datetime.datetime):
            query = query.filter(models.Request.updated_at < older_than)

        if rse:
            query = query.filter(models.Request.dest_rse_id == rse)

        if share:
            query = query.filter(models.Request.activity == share)
        elif activity:
            query = query.filter(models.Request.activity == activity)

        if (total_processes - 1) > 0:
            if session.bind.dialect.name == 'oracle':
                bindparams = [bindparam('process_number', process), bindparam('total_processes', total_processes - 1)]
                query = query.filter(text('ORA_HASH(rule_id, :total_processes) = :process_number', bindparams=bindparams))
            elif session.bind.dialect.name == 'mysql':
                query = query.filter(text('mod(md5(rule_id), %s) = %s' % (total_processes - 1, process)))
            elif session.bind.dialect.name == 'postgresql':
                query = query.filter(text('mod(abs((\'x\'||md5(rule_id::text))::bit(32)::int), %s) = %s' % (total_processes - 1, process)))

        if (total_threads - 1) > 0:
            if session.bind.dialect.name == 'oracle':
                bindparams = [bindparam('thread_number', thread), bindparam('total_threads', total_threads - 1)]
                query = query.filter(text('ORA_HASH(rule_id, :total_threads) = :thread_number', bindparams=bindparams))
            elif session.bind.dialect.name == 'mysql':
                query = query.filter(text('mod(md5(rule_id), %s) = %s' % (total_threads - 1, thread)))
            elif session.bind.dialect.name == 'postgresql':
                query = query.filter(text('mod(abs((\'x\'||md5(rule_id::text))::bit(32)::int), %s) = %s' % (total_threads - 1, thread)))

        if share:
            query = query.limit(activity_shares[share])
        else:
            query = query.limit(limit)

        tmp = query.all()
        if tmp:
            for t in tmp:
                t2 = {'external_host': t[0], 'external_id': t[1]}
                result.append(t2)
    return result


def bulk_query_transfers(request_host, transfer_ids, transfertool='fts3', timeout=None):
    """
    Query the status of a transfer.

    :param request_host:  Name of the external host.
    :param transfer_ids:  List of (External-ID as a 32 character hex string)
    :param transfertool:  Transfertool name as a string.
    :returns:             Request status information as a dictionary.
    """

    record_counter('core.request.bulk_query_transfers')

    if transfertool == 'fts3':
        try:
            ts = time.time()
            fts_resps = fts3.bulk_query(transfer_ids, request_host, timeout)
            record_timer('core.request.bulk_query_transfers', (time.time() - ts) * 1000 / len(transfer_ids))
        except Exception:
            raise

        for transfer_id in transfer_ids:
            if transfer_id not in fts_resps:
                fts_resps[transfer_id] = Exception("Transfer id %s is not returned" % transfer_id)
            if fts_resps[transfer_id] and not isinstance(fts_resps[transfer_id], Exception):
                for request_id in fts_resps[transfer_id]:
                    if fts_resps[transfer_id][request_id]['file_state'] in (str(FTSState.FAILED),
                                                                            str(FTSState.FINISHEDDIRTY),
                                                                            str(FTSState.CANCELED)):
                        fts_resps[transfer_id][request_id]['new_state'] = RequestState.FAILED
                    elif fts_resps[transfer_id][request_id]['file_state'] in str(FTSState.FINISHED):
                        fts_resps[transfer_id][request_id]['new_state'] = RequestState.DONE
        return fts_resps
    else:
        raise NotImplementedError

    return None


@transactional_session
def set_transfer_update_time(external_host, transfer_id, update_time=datetime.datetime.utcnow(), session=None):
    """
    Update the state of a request. Fails silently if the transfer_id does not exist.

    :param external_host:  Selected external host as string in format protocol://fqdn:port
    :param transfer_id:    External transfer job id as a string.
    :param update_time:    Time stamp.
    :param session:        Database session to use.
    """

    record_counter('core.request.set_transfer_update_time')

    try:
        rowcount = session.query(models.Request).filter_by(external_id=transfer_id, state=RequestState.SUBMITTED).update({'updated_at': update_time}, synchronize_session=False)
    except IntegrityError as error:
        raise RucioException(error.args)

    if not rowcount:
        raise UnsupportedOperation("Transfer %s doesn't exist or its status is not submitted." % (transfer_id))


def query_latest(external_host, state, last_nhours=1):
    """
    Query the latest transfers in last n hours with state.

    :param external_host:  FTS host name as a string.
    :param state:          FTS job state as a string or a dictionary.
    :param last_nhours:    Latest n hours as an integer.
    :returns:              Requests status information as a dictionary.
    """

    record_counter('core.request.query_latest')

    ts = time.time()
    resps = fts3.query_latest(external_host, state, last_nhours)
    record_timer('core.request.query_latest_fts3.%s.%s_hours' % (external_host, last_nhours), (time.time() - ts) * 1000)

    if not resps:
        return

    ret_resps = []
    for resp in resps:
        if 'job_metadata' not in resp or resp['job_metadata'] is None or 'issuer' not in resp['job_metadata'] or resp['job_metadata']['issuer'] != 'rucio':
            continue

        if 'request_id' not in resp['job_metadata']:
            # submitted by new submitter
            try:
                logging.debug("Transfer %s on %s is %s, decrease its updated_at." % (resp['job_id'], external_host, resp['job_state']))
                set_transfer_update_time(external_host, resp['job_id'], datetime.datetime.utcnow() - datetime.timedelta(hours=24))
            except Exception as error:
                logging.debug("Exception happened when updating transfer updatetime: %s" % str(error).replace('\n', ''))

    return ret_resps


@transactional_session
def touch_transfer(external_host, transfer_id, session=None):
    """
    Update the timestamp of requests in a transfer. Fails silently if the transfer_id does not exist.

    :param request_host:   Name of the external host.
    :param transfer_id:    External transfer job id as a string.
    :param session:        Database session to use.
    """

    record_counter('core.request.touch_transfer')

    try:
        # don't touch it if it's already touched in 30 seconds
        session.query(models.Request).with_hint(models.Request, "INDEX(REQUESTS REQUESTS_EXTERNALID_UQ)", 'oracle')\
                                     .filter_by(external_id=transfer_id)\
                                     .filter(models.Request.state == RequestState.SUBMITTED)\
                                     .filter(models.Request.updated_at < datetime.datetime.utcnow() - datetime.timedelta(seconds=30))\
                                     .update({'updated_at': datetime.datetime.utcnow()}, synchronize_session=False)
    except IntegrityError as error:
        raise RucioException(error.args)


@transactional_session
def update_transfer_state(external_host, transfer_id, state, session=None):
    """
    Used by poller to update the internal state of transfer,
    after the response by the external transfertool.

    :param request_host:          Name of the external host.
    :param transfer_id:           External transfer job id as a string.
    :param state:                 Request state as a string.
    :param session:               The database session to use.
    :returns commit_or_rollback:  Boolean.
    """

    try:
        if state == RequestState.LOST:
            reqs = request_core.get_requests_by_transfer(external_host, transfer_id, session=session)
            for req in reqs:
                logging.info('REQUEST %s OF TRANSFER %s ON %s STATE %s' % (str(req['request_id']), external_host, transfer_id, str(state)))
                src_rse_id = req.get('source_rse_id', None)
                dst_rse_id = req.get('dest_rse_id', None)
                src_rse = None
                dst_rse = None
                if src_rse_id:
                    src_rse = get_rse_name(src_rse_id, session=session)
                if dst_rse_id:
                    dst_rse = get_rse_name(dst_rse_id, session=session)
                response = {'new_state': state,
                            'transfer_id': transfer_id,
                            'job_state': state,
                            'src_url': None,
                            'dst_url': req['dest_url'],
                            'duration': 0,
                            'reason': "The FTS job lost",
                            'scope': req.get('scope', None),
                            'name': req.get('name', None),
                            'src_rse': src_rse,
                            'dst_rse': dst_rse,
                            'request_id': req.get('request_id', None),
                            'activity': req.get('activity', None),
                            'src_rse_id': req.get('source_rse_id', None),
                            'dst_rse_id': req.get('dest_rse_id', None),
                            'previous_attempt_id': req.get('previous_attempt_id', None),
                            'adler32': req.get('adler32', None),
                            'md5': req.get('md5', None),
                            'filesize': req.get('filesize', None),
                            'external_host': external_host,
                            'job_m_replica': None,
                            'created_at': req.get('created_at', None),
                            'submitted_at': req.get('submitted_at', None),
                            'details': None,
                            'account': req.get('account', None)}

                err_msg = request_core.get_transfer_error(response['new_state'], response['reason'] if 'reason' in response else None)
                request_core.set_request_state(req['request_id'],
                                               response['new_state'],
                                               transfer_id=transfer_id,
                                               src_rse_id=src_rse_id,
                                               err_msg=err_msg,
                                               session=session)

                request_core.add_monitor_message(req, response, session=session)
        else:
            __set_transfer_state(external_host, transfer_id, state, session=session)
        return True
    except UnsupportedOperation as error:
        logging.warning("Transfer %s on %s doesn't exist - Error: %s" % (transfer_id, external_host, str(error).replace('\n', '')))
        return False


@read_session
def get_transfer_requests_and_source_replicas(process=None, total_processes=None, thread=None, total_threads=None,
                                              limit=None, activity=None, older_than=None, rses=None, schemes=None,
                                              bring_online=43200, retry_other_fts=False, failover_schemes=None, session=None):
    """
    Get transfer requests and the associated source replicas

    :param process:               Current process.
    :param total_processes:       Total processes.
    :param thread:                Thread number.
    :param total_threads:         Total threads.
    :param limit:                 Limit.
    :param activity:              Activity.
    :param older_than:            Get transfers older than.
    :param rses:                  Include RSES.
    :param schemes:               Include schemes.
    :param bring_online:          Bring online timeout.
    :parm retry_other_fts:        Retry other fts servers.
    :param failover_schemes:      Failover schemes.
    :session:                     The database session in use.
    :returns:                     transfers, reqs_no_source, reqs_scheme_mismatch, reqs_only_tape_source
    """

    req_sources = __list_transfer_requests_and_source_replicas(process=process,
                                                               total_processes=total_processes,
                                                               thread=thread,
                                                               total_threads=total_threads,
                                                               limit=limit,
                                                               activity=activity,
                                                               older_than=older_than,
                                                               rses=rses,
                                                               session=session)

    unavailable_read_rse_ids = __get_unavailable_read_rse_ids(session=session)

    bring_online_local = bring_online
    transfers, rses_info, protocols, rse_attrs, reqs_no_source, reqs_only_tape_source, reqs_scheme_mismatch = {}, {}, {}, {}, [], [], []
    for id, rule_id, scope, name, md5, adler32, bytes, activity, attributes, previous_attempt_id, dest_rse_id, source_rse_id, rse, deterministic, rse_type, path, retry_count, src_url, ranking, link_ranking in req_sources:
        transfer_src_type = "DISK"
        transfer_dst_type = "DISK"
        allow_tape_source = True
        try:
            if rses and dest_rse_id not in rses:
                continue

            current_schemes = schemes
            if previous_attempt_id and failover_schemes:
                current_schemes = failover_schemes

            if id not in transfers:
                if id not in reqs_no_source:
                    reqs_no_source.append(id)

                # source_rse_id will be None if no source replicas
                # rse will be None if rse is staging area
                if source_rse_id is None or rse is None:
                    continue

                if link_ranking is None:
                    logging.debug("Request %s: no link from %s to %s" % (id, source_rse_id, dest_rse_id))
                    continue

                if source_rse_id in unavailable_read_rse_ids:
                    continue

                # Get destination rse information
                if dest_rse_id not in rses_info:
                    dest_rse = get_rse_name(rse_id=dest_rse_id, session=session)
                    rses_info[dest_rse_id] = rsemgr.get_rse_info(dest_rse, session=session)
                if dest_rse_id not in rse_attrs:
                    rse_attrs[dest_rse_id] = get_rse_attributes(dest_rse_id, session=session)

                # Get the source rse information
                if source_rse_id not in rses_info:
                    source_rse = get_rse_name(rse_id=source_rse_id, session=session)
                    rses_info[source_rse_id] = rsemgr.get_rse_info(source_rse, session=session)
                if source_rse_id not in rse_attrs:
                    rse_attrs[source_rse_id] = get_rse_attributes(source_rse_id, session=session)

                attr = None
                if attributes:
                    if type(attributes) is dict:
                        attr = json.loads(json.dumps(attributes))
                    else:
                        attr = json.loads(str(attributes))

                # parse source expression
                source_replica_expression = attr["source_replica_expression"] if (attr and "source_replica_expression" in attr) else None
                if source_replica_expression:
                    try:
                        parsed_rses = parse_expression(source_replica_expression, session=session)
                    except InvalidRSEExpression as error:
                        logging.error("Invalid RSE exception %s: %s" % (source_replica_expression, error))
                        continue
                    else:
                        allowed_rses = [x['rse'] for x in parsed_rses]
                        if rse not in allowed_rses:
                            continue

                # parse allow tape source expression, not finally version.
                # allow_tape_source = attr["allow_tape_source"] if (attr and "allow_tape_source" in attr) else True
                allow_tape_source = True

                # Find matching scheme between destination and source
                try:
                    matching_scheme = rsemgr.find_matching_scheme(rse_settings_dest=rses_info[dest_rse_id],
                                                                  rse_settings_src=rses_info[source_rse_id],
                                                                  operation_src='third_party_copy',
                                                                  operation_dest='third_party_copy',
                                                                  domain='wan',
                                                                  scheme=current_schemes)
                except RSEProtocolNotSupported:
                    logging.error('Operation "third_party_copy" not supported by %s with schemes %s' % (rses_info[dest_rse_id]['rse'], current_schemes))
                    if id in reqs_no_source:
                        reqs_no_source.remove(id)
                    if id not in reqs_scheme_mismatch:
                        reqs_scheme_mismatch.append(id)
                    continue

                # Get destination protocol
                if dest_rse_id not in protocols:
                    try:
                        protocols[dest_rse_id] = rsemgr.create_protocol(rses_info[dest_rse_id], 'third_party_copy', matching_scheme[0])
                    except RSEProtocolNotSupported:
                        logging.error('Operation "third_party_copy" not supported by %s with schemes %s' % (rses_info[dest_rse_id]['rse'], current_schemes))
                        if id in reqs_no_source:
                            reqs_no_source.remove(id)
                        if id not in reqs_scheme_mismatch:
                            reqs_scheme_mismatch.append(id)
                        continue

                # get dest space token
                dest_spacetoken = None
                if protocols[dest_rse_id].attributes and \
                   'extended_attributes' in protocols[dest_rse_id].attributes and \
                   protocols[dest_rse_id].attributes['extended_attributes'] and \
                   'space_token' in protocols[dest_rse_id].attributes['extended_attributes']:
                    dest_spacetoken = protocols[dest_rse_id].attributes['extended_attributes']['space_token']

                # Compute the destination url
                if rses_info[dest_rse_id]['deterministic']:
                    dest_url = list(protocols[dest_rse_id].lfns2pfns(lfns={'scope': scope, 'name': name}).values())[0]
                else:
                    # compute dest url in case of non deterministic
                    # naming convention, etc.
                    dsn = 'other'
                    if attr and 'ds_name' in attr:
                        dsn = attr["ds_name"]

                    else:
                        # select a containing dataset
                        for parent in did.list_parent_dids(scope, name):
                            if parent['type'] == DIDType.DATASET:
                                dsn = parent['name']
                                break
                    # DQ2 path always starts with /, but prefix might not end with /
                    naming_convention = rse_attrs[dest_rse_id].get('naming_convention', None)
                    dest_path = construct_surl(dsn, name, naming_convention)
                    if rses_info[dest_rse_id]['rse_type'] == RSEType.TAPE or rses_info[dest_rse_id]['rse_type'] == 'TAPE':
                        if retry_count or activity == 'Recovery':
                            dest_path = '%s_%i' % (dest_path, int(time.time()))

                    dest_url = list(protocols[dest_rse_id].lfns2pfns(lfns={'scope': scope, 'name': name, 'path': dest_path}).values())[0]

                # Get source protocol
                source_rse_id_key = '%s_%s' % (source_rse_id, '_'.join([matching_scheme[0], matching_scheme[1]]))
                if source_rse_id_key not in protocols:
                    try:
                        protocols[source_rse_id_key] = rsemgr.create_protocol(rses_info[source_rse_id], 'third_party_copy', matching_scheme[1])
                    except RSEProtocolNotSupported:
                        logging.error('Operation "read" not supported by %s with schemes %s' % (rses_info[source_rse_id]['rse'], matching_scheme[1]))
                        if id in reqs_no_source:
                            reqs_no_source.remove(id)
                        if id not in reqs_scheme_mismatch:
                            reqs_scheme_mismatch.append(id)
                        continue

                source_url = list(protocols[source_rse_id_key].lfns2pfns(lfns={'scope': scope, 'name': name, 'path': path}).values())[0]

                # Extend the metadata dictionary with request attributes
                overwrite, bring_online = True, None
                if rses_info[source_rse_id]['rse_type'] == RSEType.TAPE or rses_info[source_rse_id]['rse_type'] == 'TAPE':
                    bring_online = bring_online_local
                    transfer_src_type = "TAPE"
                    if not allow_tape_source:
                        if id not in reqs_only_tape_source:
                            reqs_only_tape_source.append(id)
                        if id in reqs_no_source:
                            reqs_no_source.remove(id)
                        continue

                if rses_info[dest_rse_id]['rse_type'] == RSEType.TAPE or rses_info[dest_rse_id]['rse_type'] == 'TAPE':
                    overwrite = False
                    transfer_dst_type = "TAPE"

                # get external_host
                fts_hosts = rse_attrs[dest_rse_id].get('fts', None)
                if not fts_hosts:
                    logging.error('Source RSE %s FTS attribute not defined - SKIP REQUEST %s' % (rse, id))
                    continue
                if retry_count is None:
                    retry_count = 0
                fts_list = fts_hosts.split(",")

                verify_checksum = 'both'
                if rse_attrs[dest_rse_id].get('verify_checksum', 'True').lower() == 'false':
                    if rse_attrs[source_rse_id].get('verify_checksum', 'True').lower() == 'false':
                        verify_checksum = 'none'
                    else:
                        verify_checksum = 'source'
                else:
                    if rse_attrs[source_rse_id].get('verify_checksum', 'True').lower() == 'false':
                        verify_checksum = 'destination'
                    else:
                        verify_checksum = 'both'

                external_host = fts_list[0]
                if retry_other_fts:
                    external_host = fts_list[retry_count % len(fts_list)]

                file_metadata = {'request_id': id,
                                 'scope': scope,
                                 'name': name,
                                 'activity': activity,
                                 'request_type': str(RequestType.TRANSFER).lower(),
                                 'src_type': transfer_src_type,
                                 'dst_type': transfer_dst_type,
                                 'src_rse': rse,
                                 'dst_rse': rses_info[dest_rse_id]['rse'],
                                 'src_rse_id': source_rse_id,
                                 'dest_rse_id': dest_rse_id,
                                 'filesize': bytes,
                                 'md5': md5,
                                 'adler32': adler32,
<<<<<<< HEAD
                                 'verify_checksum': json.loads(rse_attrs[dest_rse_id].get('verify_checksum', 'True').lower())}
=======
                                 'verify_checksum': verify_checksum}
>>>>>>> 15e320f1

                if previous_attempt_id:
                    file_metadata['previous_attempt_id'] = previous_attempt_id

                transfers[id] = {'request_id': id,
                                 'schemes': __add_compatible_schemes(schemes=[matching_scheme[0]], allowed_schemes=current_schemes),
                                 # 'src_urls': [source_url],
                                 'sources': [(rse, source_url, source_rse_id, ranking if ranking is not None else 0, link_ranking)],
                                 'dest_urls': [dest_url],
                                 'src_spacetoken': None,
                                 'dest_spacetoken': dest_spacetoken,
                                 'overwrite': overwrite,
                                 'bring_online': bring_online,
                                 'copy_pin_lifetime': attr.get('lifetime', -1),
                                 'external_host': external_host,
                                 'selection_strategy': 'auto',
                                 'rule_id': rule_id,
                                 'file_metadata': file_metadata}
            else:
                current_schemes = transfers[id]['schemes']

                # source_rse_id will be None if no source replicas
                # rse will be None if rse is staging area
                if source_rse_id is None or rse is None:
                    continue

                if link_ranking is None or link_ranking == 0:
                    logging.debug("Request %s: no link from %s to %s" % (id, source_rse_id, dest_rse_id))
                    continue

                if source_rse_id in unavailable_read_rse_ids:
                    continue

                attr = None
                if attributes:
                    if type(attributes) is dict:
                        attr = json.loads(json.dumps(attributes))
                    else:
                        attr = json.loads(str(attributes))

                # parse source expression
                source_replica_expression = attr["source_replica_expression"] if (attr and "source_replica_expression" in attr) else None
                if source_replica_expression:
                    try:
                        parsed_rses = parse_expression(source_replica_expression, session=session)
                    except InvalidRSEExpression as error:
                        logging.error("Invalid RSE exception %s: %s" % (source_replica_expression, error))
                        continue
                    else:
                        allowed_rses = [x['rse'] for x in parsed_rses]
                        if rse not in allowed_rses:
                            continue

                # parse allow tape source expression, not finally version.
                allow_tape_source = attr["allow_tape_source"] if (attr and "allow_tape_source" in attr) else True

                # Compute the source rse information
                if source_rse_id not in rses_info:
                    source_rse = get_rse_name(rse_id=source_rse_id, session=session)
                    rses_info[source_rse_id] = rsemgr.get_rse_info(source_rse, session=session)

                # Get protocol
                source_rse_id_key = '%s_%s' % (source_rse_id, '_'.join(current_schemes))
                if source_rse_id_key not in protocols:
                    try:
                        protocols[source_rse_id_key] = rsemgr.create_protocol(rses_info[source_rse_id], 'third_party_copy', current_schemes)
                    except RSEProtocolNotSupported:
                        logging.error('Operation "third_party_copy" not supported by %s with schemes %s' % (rses_info[source_rse_id]['rse'], current_schemes))
                        continue
                source_url = list(protocols[source_rse_id_key].lfns2pfns(lfns={'scope': scope, 'name': name, 'path': path}).values())[0]

                if ranking is None:
                    ranking = 0
                # TAPE should not mixed with Disk and should not use as first try
                # If there is a source whose ranking is no less than the Tape ranking, Tape will not be used.
                if rses_info[source_rse_id]['rse_type'] == RSEType.TAPE or rses_info[source_rse_id]['rse_type'] == 'TAPE':
                    # current src_rse is Tape
                    if not allow_tape_source:
                        continue
                    if not transfers[id]['bring_online']:
                        # the sources already founded are disks.

                        avail_top_ranking = None
                        founded_sources = transfers[id]['sources']
                        for founded_source in founded_sources:
                            if avail_top_ranking is None:
                                avail_top_ranking = founded_source[3]
                                continue
                            if founded_source[3] is not None and founded_source[3] > avail_top_ranking:
                                avail_top_ranking = founded_source[3]

                        if avail_top_ranking >= ranking:
                            # current Tape source is not the highest ranking, will use disk sources
                            continue
                        else:
                            transfers[id]['sources'] = []
                            transfers[id]['bring_online'] = bring_online_local
                            transfer_src_type = "TAPE"
                            transfers[id]['file_metadata']['src_type'] = transfer_src_type
                            transfers[id]['file_metadata']['src_rse'] = rse
                    else:
                        # the sources already founded is Tape too.
                        # multiple Tape source replicas are not allowed in FTS3.
                        if transfers[id]['sources'][0][3] > ranking or (transfers[id]['sources'][0][3] == ranking and transfers[id]['sources'][0][4] <= link_ranking):
                            continue
                        else:
                            transfers[id]['sources'] = []
                            transfers[id]['bring_online'] = bring_online_local
                            transfers[id]['file_metadata']['src_rse'] = rse
                else:
                    # current src_rse is Disk
                    if transfers[id]['bring_online']:
                        # the founded sources are Tape

                        avail_top_ranking = None
                        founded_sources = transfers[id]['sources']
                        for founded_source in founded_sources:
                            if avail_top_ranking is None:
                                avail_top_ranking = founded_source[3]
                                continue
                            if founded_source[3] is not None and founded_source[3] > avail_top_ranking:
                                avail_top_ranking = founded_source[3]

                        if ranking >= avail_top_ranking:
                            # current disk replica has higher ranking than founded sources
                            # remove founded Tape sources
                            transfers[id]['sources'] = []
                            transfers[id]['bring_online'] = None
                            transfer_src_type = "DISK"
                            transfers[id]['file_metadata']['src_type'] = transfer_src_type
                            transfers[id]['file_metadata']['src_rse'] = rse
                        else:
                            continue

                # transfers[id]['src_urls'].append((source_rse_id, source_url))
                transfers[id]['sources'].append((rse, source_url, source_rse_id, ranking, link_ranking))

        except:
            logging.critical("Exception happened when trying to get transfer for request %s: %s" % (id, traceback.format_exc()))
            break

    for id in transfers:
        if id in reqs_no_source:
            reqs_no_source.remove(id)
        if id in reqs_only_tape_source:
            reqs_only_tape_source.remove(id)
        if id in reqs_scheme_mismatch:
            reqs_scheme_mismatch.remove(id)

    return transfers, reqs_no_source, reqs_scheme_mismatch, reqs_only_tape_source


@read_session
def __list_transfer_requests_and_source_replicas(process=None, total_processes=None, thread=None, total_threads=None,
                                                 limit=None, activity=None, older_than=None, rses=None, session=None):
    """
    List requests with source replicas

    :param process:          Identifier of the caller process as an integer.
    :param total_processes:  Maximum number of processes as an integer.
    :param thread:           Identifier of the caller thread as an integer.
    :param total_threads:    Maximum number of threads as an integer.
    :param limit:            Integer of requests to retrieve.
    :param activity:         Activity to be selected.
    :param older_than:       Only select requests older than this DateTime.
    :param rses:             List of rse_id to select requests.
    :param session:          Database session to use.
    :returns:                List.
    """
    if total_processes > 1 and total_processes == total_threads:
        raise RucioException("Total process %s is the same with total threads %s, will create potential same hash" % (total_processes, total_threads))

    sub_requests = session.query(models.Request.id,
                                 models.Request.rule_id,
                                 models.Request.scope,
                                 models.Request.name,
                                 models.Request.md5,
                                 models.Request.adler32,
                                 models.Request.bytes,
                                 models.Request.activity,
                                 models.Request.attributes,
                                 models.Request.previous_attempt_id,
                                 models.Request.dest_rse_id,
                                 models.Request.retry_count)\
        .with_hint(models.Request, "INDEX(REQUESTS REQUESTS_TYP_STA_UPD_IDX)", 'oracle')\
        .filter(models.Request.state == RequestState.QUEUED)\
        .filter(models.Request.request_type == RequestType.TRANSFER)

    if isinstance(older_than, datetime.datetime):
        sub_requests = sub_requests.filter(models.Request.requested_at < older_than)

    if activity:
        sub_requests = sub_requests.filter(models.Request.activity == activity)

    if (total_processes - 1) > 0:
        if session.bind.dialect.name == 'oracle':
            bindparams = [bindparam('process_number', process), bindparam('total_processes', total_processes - 1)]
            sub_requests = sub_requests.filter(text('ORA_HASH(rule_id, :total_processes) = :process_number', bindparams=bindparams))
        elif session.bind.dialect.name == 'mysql':
            sub_requests = sub_requests.filter(text('mod(md5(rule_id), %s) = %s' % (total_processes - 1, process)))
        elif session.bind.dialect.name == 'postgresql':
            sub_requests = sub_requests.filter(text('mod(abs((\'x\'||md5(rule_id::text))::bit(32)::int), %s) = %s' % (total_processes - 1, process)))

    if (total_threads - 1) > 0:
        if session.bind.dialect.name == 'oracle':
            bindparams = [bindparam('thread_number', thread), bindparam('total_threads', total_threads - 1)]
            sub_requests = sub_requests.filter(text('ORA_HASH(rule_id, :total_threads) = :thread_number', bindparams=bindparams))
        elif session.bind.dialect.name == 'mysql':
            sub_requests = sub_requests.filter(text('mod(md5(rule_id), %s) = %s' % (total_threads - 1, thread)))
        elif session.bind.dialect.name == 'postgresql':
            sub_requests = sub_requests.filter(text('mod(abs((\'x\'||md5(rule_id::text))::bit(32)::int), %s) = %s' % (total_threads - 1, thread)))

    if limit:
        sub_requests = sub_requests.limit(limit)

    sub_requests = sub_requests.subquery()

    query = session.query(sub_requests.c.id,
                          sub_requests.c.rule_id,
                          sub_requests.c.scope,
                          sub_requests.c.name,
                          sub_requests.c.md5,
                          sub_requests.c.adler32,
                          sub_requests.c.bytes,
                          sub_requests.c.activity,
                          sub_requests.c.attributes,
                          sub_requests.c.previous_attempt_id,
                          sub_requests.c.dest_rse_id,
                          models.RSEFileAssociation.rse_id,
                          models.RSE.rse,
                          models.RSE.deterministic,
                          models.RSE.rse_type,
                          models.RSEFileAssociation.path,
                          sub_requests.c.retry_count,
                          models.Source.url,
                          models.Source.ranking,
                          models.Distance.ranking)\
        .outerjoin(models.RSEFileAssociation, and_(sub_requests.c.scope == models.RSEFileAssociation.scope,
                                                   sub_requests.c.name == models.RSEFileAssociation.name,
                                                   models.RSEFileAssociation.state == ReplicaState.AVAILABLE,
                                                   sub_requests.c.dest_rse_id != models.RSEFileAssociation.rse_id))\
        .with_hint(models.RSEFileAssociation, "+ index(replicas REPLICAS_PK)", 'oracle')\
        .outerjoin(models.RSE, and_(models.RSE.id == models.RSEFileAssociation.rse_id,
                                    models.RSE.staging_area == false(),
                                    models.RSE.deleted == false()))\
        .outerjoin(models.Source, and_(sub_requests.c.id == models.Source.request_id,
                                       models.RSE.id == models.Source.rse_id))\
        .with_hint(models.Source, "+ index(sources SOURCES_PK)", 'oracle')\
        .outerjoin(models.Distance, and_(sub_requests.c.dest_rse_id == models.Distance.dest_rse_id,
                                         models.RSEFileAssociation.rse_id == models.Distance.src_rse_id))\
        .with_hint(models.Distance, "+ index(distances DISTANCES_PK)", 'oracle')

    if rses:
        result = []
        for item in query.all():
            dest_rse_id = item[9]
            if dest_rse_id in rses:
                result.append(item)
        return result
    else:
        return query.all()


@transactional_session
def __set_transfer_state(external_host, transfer_id, new_state, session=None):
    """
    Update the state of a transfer. Fails silently if the transfer_id does not exist.

    :param external_host:  Selected external host as string in format protocol://fqdn:port
    :param transfer_id:    External transfer job id as a string.
    :param new_state:      New state as string.
    :param session:        Database session to use.
    """

    record_counter('core.request.set_transfer_state')

    try:
        rowcount = session.query(models.Request).filter_by(external_id=transfer_id).update({'state': new_state, 'updated_at': datetime.datetime.utcnow()}, synchronize_session=False)
    except IntegrityError as error:
        raise RucioException(error.args)

    if not rowcount:
        raise UnsupportedOperation("Transfer %s on %s state %s cannot be updated." % (transfer_id, external_host, new_state))


@read_session
def __get_unavailable_read_rse_ids(session=None):
    """
    Get unavailable read rse ids
    """

    key = 'unavailable_read_rse_ids'
    result = REGION_SHORT.get(key)
    if type(result) is NoValue:
        try:
            logging.debug("Refresh unavailable read rses")
            unavailable_read_rses = list_rses(filters={'availability_read': False}, session=session)
            unavailable_read_rse_ids = [r['id'] for r in unavailable_read_rses]
            REGION_SHORT.set(key, unavailable_read_rse_ids)
            return unavailable_read_rse_ids
        except:
            logging.warning("Failed to refresh unavailable read rses, error: %s" % (traceback.format_exc()))
            return []
    return result


def __add_compatible_schemes(schemes, allowed_schemes):
    """
    Add the compatible schemes to a list of schemes

    :param schemes:           Schemes as input.
    :param allowed_schemes:   Allowed schemes, only these can be in the output.
    :returns:                 List of schemes
    """

    return_schemes = []
    for scheme in schemes:
        if scheme in allowed_schemes:
            return_schemes.append(scheme)
            for scheme_map_scheme in constants.SCHEME_MAP.get(scheme, []):
                if scheme_map_scheme not in allowed_schemes:
                    continue
                else:
                    return_schemes.append(scheme_map_scheme)
    return list(set(return_schemes))<|MERGE_RESOLUTION|>--- conflicted
+++ resolved
@@ -691,11 +691,7 @@
                                  'filesize': bytes,
                                  'md5': md5,
                                  'adler32': adler32,
-<<<<<<< HEAD
-                                 'verify_checksum': json.loads(rse_attrs[dest_rse_id].get('verify_checksum', 'True').lower())}
-=======
                                  'verify_checksum': verify_checksum}
->>>>>>> 15e320f1
 
                 if previous_attempt_id:
                     file_metadata['previous_attempt_id'] = previous_attempt_id
