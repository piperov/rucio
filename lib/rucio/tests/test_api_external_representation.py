# -*- coding: utf-8 -*-
# Copyright 2020-2021 CERN
#
# Licensed under the Apache License, Version 2.0 (the "License");
# you may not use this file except in compliance with the License.
# You may obtain a copy of the License at
#
#    http://www.apache.org/licenses/LICENSE-2.0
#
# Unless required by applicable law or agreed to in writing, software
# distributed under the License is distributed on an "AS IS" BASIS,
# WITHOUT WARRANTIES OR CONDITIONS OF ANY KIND, either express or implied.
# See the License for the specific language governing permissions and
# limitations under the License.
#
# Authors:
# - Eli Chadwick <eli.chadwick@stfc.ac.uk>, 2020
# - Patrick Austin <patrick.austin@stfc.ac.uk>, 2020
<<<<<<< HEAD
# - Benedikt Ziemons <benedikt.ziemons@cern.ch>, 2020-2021
# - Martin Barisits <martin.barisits@cern.ch>, 2021
=======
# - Benedikt Ziemons <benedikt.ziemons@cern.ch>, 2020
# - Radu Carpa <radu.carpa@cern.ch>, 2021
#
# PY3K COMPATIBLE
>>>>>>> 52a161c6

import random
import string
import unittest
from datetime import datetime
from json import loads

import pytest

import rucio.api.account_limit as api_acc_lim
import rucio.api.rse as api_rse
import rucio.core.account_counter as account_counter
from rucio.api.account import add_account, get_account_info, list_accounts
from rucio.api.did import add_did, add_did_to_followed, attach_dids_to_dids, get_users_following_did, scope_list
from rucio.api.exporter import export_data
from rucio.api.identity import add_account_identity, list_accounts_for_identity
from rucio.api.replica import add_replicas, get_did_from_pfns, list_replicas
from rucio.api.request import get_request_by_did, list_requests, queue_requests
from rucio.api.rule import add_replication_rule
from rucio.api.scope import add_scope, list_scopes, get_scopes
from rucio.api.subscription import add_subscription, list_subscriptions, list_subscription_rule_states, \
    get_subscription_by_id
from rucio.common.config import config_get, config_get_bool
from rucio.common.types import InternalAccount, InternalScope
from rucio.common.utils import api_update_return_dict, generate_uuid
from rucio.core.rse import get_rse_id
from rucio.core.vo import add_vo, vo_exists
from rucio.daemons.abacus import rse as abacus_rse
from rucio.daemons.judge import cleaner
from rucio.daemons.reaper import reaper2
from rucio.db.sqla import constants
from rucio.tests.common import rse_name_generator


@pytest.mark.noparallel(reason='uses pre-defined RSE, fails when run in parallel')
class TestApiExternalRepresentation(unittest.TestCase):

    @classmethod
    def setUpClass(cls):
        if config_get_bool('common', 'multi_vo', raise_exception=False, default=False):
            cls.vo = {'vo': config_get('client', 'vo', raise_exception=False, default='tst')}
            cls.new_vo = {'vo': 'new'}
            cls.multi_vo = True
            if not vo_exists(**cls.new_vo):
                add_vo(description='Test', email='rucio@email.com', **cls.new_vo)
        else:
            cls.vo = {}
            cls.new_vo = {}
            cls.multi_vo = False

        # Add test account
        cls.account_name = ''.join(random.choice(string.ascii_lowercase) for x in range(10))
        add_account(account=cls.account_name, type='user', email='rucio@email.com', issuer='root', **cls.vo)
        cls.account = InternalAccount(cls.account_name, **cls.vo)

        # Add test scope
        cls.scope_name = ''.join(random.choice(string.ascii_lowercase) for x in range(10))
        add_scope(scope=cls.scope_name, account=cls.account_name, issuer='root', **cls.vo)
        cls.scope = InternalScope(cls.scope_name, **cls.vo)

        # Get test RSEs
        cls.rse_name = 'MOCK'
        cls.rse_id = get_rse_id(rse=cls.rse_name, **cls.vo)
        cls.rse2_name = 'MOCK2'
        cls.rse2_id = get_rse_id(rse=cls.rse2_name, **cls.vo)

        cls.rse3_name = rse_name_generator()
        cls.rse3_id = api_rse.add_rse(cls.rse3_name, 'root', **cls.new_vo)
        cls.rse4_name = rse_name_generator()
        cls.rse4_id = api_rse.add_rse(cls.rse4_name, 'root', **cls.new_vo)
        api_rse.add_distance(cls.rse3_name, cls.rse4_name, issuer='root', distance=3, **cls.new_vo)

    def test_api_update_return_dict(self):
        """ API: Test the conversion of dictionaries to external representation """
        test_dict = {'account': self.account,
                     'scope': self.scope,
                     'rse_expression': 'MOCK|MOCK2',
                     'rse_id': self.rse_id,
                     'src_rse_id': self.rse_id,
                     'source_rse_id': self.rse_id,
                     'dest_rse_id': self.rse_id,
                     'destination_rse_id': self.rse_id}
        value = api_update_return_dict(test_dict)
        expected = {'account': self.account_name, 'scope': self.scope_name, 'rse_expression': 'MOCK|MOCK2',
                    'rse_id': self.rse_id, 'rse': self.rse_name,
                    'src_rse_id': self.rse_id, 'src_rse': self.rse_name,
                    'source_rse_id': self.rse_id, 'source_rse': self.rse_name,
                    'dest_rse_id': self.rse_id, 'dest_rse': self.rse_name,
                    'destination_rse_id': self.rse_id, 'destination_rse': self.rse_name}
        assert value == expected

    def test_api_account(self):
        """ ACCOUNT (API): Test external representation of account information """
        out = get_account_info(self.account_name, **self.vo)
        assert self.account_name == out['account']

        out = [acc['account'] for acc in list_accounts(**self.vo)]
        assert self.account_name in out
        if self.multi_vo:
            assert self.account.internal not in out
        assert '@' not in ' '.join(out)

    def test_api_account_limit(self):
        """ ACCOUNT_LIMIT (API): Test external representation of account limits """
        # Add mock account limits
        rse_expr = '{}|{}'.format(self.rse_name, self.rse2_name)
        api_acc_lim.set_local_account_limit(self.account_name, self.rse_name, 10000, issuer='root', **self.vo)
        api_acc_lim.set_global_account_limit(self.account_name, rse_expr, 20000, issuer='root', **self.vo)

        out = api_acc_lim.get_local_account_limits(self.account_name, **self.vo)
        assert self.rse_name in out
        assert self.rse_id not in out

        out = api_acc_lim.get_local_account_limit(self.account_name, self.rse_name, **self.vo)
        assert self.rse_name in out
        assert self.rse_id not in out

        out = api_acc_lim.get_global_account_limits(self.account_name, **self.vo)
        assert rse_expr in out
        if self.multi_vo:
            assert 'vo={}&({})'.format(self.vo['vo'], rse_expr) not in out

        out = api_acc_lim.get_global_account_limit(self.account_name, rse_expr, **self.vo)
        assert rse_expr in out
        if self.multi_vo:
            assert 'vo={}&({})'.format(self.vo['vo'], rse_expr) not in out

        out = api_acc_lim.get_local_account_usage(self.account_name, self.rse_name, issuer='root', **self.vo)
        out = list(out)
        assert 0 != len(out)
        assert self.rse_id in [usage['rse_id'] for usage in out if 'rse_id' in usage]
        for usage in out:
            if 'rse_id' in usage:
                assert 'rse' in usage
                if usage['rse_id'] == self.rse_id:
                    assert self.rse_name == usage["rse"]

        out = api_acc_lim.get_global_account_usage(self.account_name, rse_expr, issuer='root', **self.vo)
        out = list(out)
        assert 0 != len(out)
        assert rse_expr in [usage['rse_expression'] for usage in out if 'rse_expression' in usage]

    def test_api_did(self):
        """ DID (API): Test external representation of DIDs """
        # add some dids
        add_did(self.scope_name, 'ext_parent', 'container', issuer='root', account=self.account_name, **self.vo)
        add_did(self.scope_name, 'ext_child', 'dataset', issuer='root', account=self.account_name, **self.vo)
        attachment = {'scope': self.scope_name, 'name': 'ext_parent',
                      'dids': [{'scope': self.scope_name, 'name': 'ext_child', 'type': 'DATASET'}]}
        attach_dids_to_dids([attachment], issuer='root', **self.vo)

        # test scope_list
        out = scope_list(self.scope_name, recursive=True, **self.vo)
        out = list(out)
        assert 0 != len(out)
        parent_found = False
        for did in out:
            assert did['scope'] == self.scope_name
            if did['parent'] is not None:
                parent_found = True
                assert did['parent']['scope'] == self.scope_name
        assert parent_found

        # test get_did
        add_did_to_followed(self.scope_name, 'ext_parent', self.account_name, **self.vo)
        out = get_users_following_did('ext_parent', self.scope_name, **self.vo)
        out = list(out)
        assert 0 != len(out)
        for user in out:
            assert user['user'] == self.account_name

    def test_api_exporter(self):
        """ EXPORTER (API): Test external representation of exported data """

        out = export_data('root', **self.new_vo)
        rses = out['rses']
        assert self.rse3_name in rses
        assert self.rse3_id not in rses

        distances = out['distances']
        assert self.rse3_name in distances
        assert self.rse3_id not in distances
        assert self.rse4_name in distances[self.rse3_name]
        assert self.rse4_id not in distances[self.rse3_name]

        # check for interference from other VOs
        if self.multi_vo:
            assert self.rse_name not in rses
            assert self.rse_id not in rses
            assert self.rse2_name not in rses
            assert self.rse2_id not in rses

            assert self.rse_name not in distances
            assert self.rse_id not in distances
            assert self.rse2_name not in distances
            assert self.rse2_id not in distances

    def test_api_identity(self):
        """ IDENTITY (API): Test external representation of identity accounts """

        id_key = ''.join(random.choice(string.ascii_lowercase) for x in range(10))

        add_account_identity(id_key, 'userpass', self.account_name, 'rucio_test@test.com', 'root', default=True, password='ext_pass', **self.vo)

        out = list_accounts_for_identity(id_key, 'userpass')
        assert self.account_name in out
        if self.multi_vo:
            assert self.account.internal not in out

    def test_api_replica(self):
        """ REPLICA (API): Test external representation of replicas """

        did = 'ext_' + str(generate_uuid())
        pfn = 'srm://mock2.com:8443/srm/managerv2?SFN=/rucio/tmpdisk/rucio_tests/%s/%s' % (self.scope_name, generate_uuid())
        add_replicas(self.rse2_name, files=[{'scope': self.scope_name, 'name': did, 'bytes': 100, 'pfn': pfn}], issuer='root', **self.vo)

        add_did(self.scope_name, 'ext_parent_2', 'dataset', issuer='root', account=self.account_name, **self.vo)
        attachment = {'scope': self.scope_name, 'name': 'ext_parent_2',
                      'dids': [{'scope': self.scope_name, 'name': did}]}
        attach_dids_to_dids([attachment], issuer='root', **self.vo)

        out = get_did_from_pfns([pfn], self.rse2_name, **self.vo)
        out = list(out)
        assert 0 != len(out)
        did_found = False
        for p in out:
            for key in p:
                if p[key]['name'] == did:
                    did_found = True
                    assert self.scope_name == p[key]['scope']
        assert did_found

        out = list_replicas(dids=[{'scope': self.scope_name, 'name': did}], resolve_parents=True, **self.vo)
        out = list(out)
        assert 0 != len(out)
        parents_found = False
        for rep in out:
            assert rep['scope'] == self.scope_name
            if 'parents' in rep:
                parents_found = True
                for parent in rep['parents']:
                    assert self.scope_name in parent
                    if self.multi_vo:
                        assert self.scope.internal not in parent
        assert parents_found

    def test_api_request(self):
        """ REQUEST (API): Test external representation of requests """

        did = generate_uuid()
        add_did(self.scope_name, did, 'dataset', issuer='root', account=self.account_name, rse=self.rse_name, **self.vo)

        requests = [{
            'dest_rse_id': self.rse2_id,
            'source_rse_id': self.rse_id,
            'request_type': constants.RequestType.TRANSFER,
            'request_id': generate_uuid(),
            'name': did,
            'scope': self.scope_name,
            'account': self.account_name,
            'rule_id': generate_uuid(),
            'retry_count': 1,
            'requested_at': datetime.now(),
            'attributes': {
                'activity': 'User Subscription',
                'bytes': 10,
                'md5': '',
                'adler32': ''
            }
        }]

        reqs = queue_requests(requests, issuer='root', **self.vo)  # this does not pass in the source rse
        reqs = list(reqs)
        assert 0 != len(reqs)
        for r in reqs:
            assert r['scope'] == self.scope_name
            assert r['account'] == self.account_name
            assert r['source_rse'] == self.rse_name
            assert r['dest_rse'] == self.rse2_name

        out = get_request_by_did(self.scope_name, did, self.rse2_name, issuer='root', **self.vo)
        assert out['scope'] == self.scope_name
        assert out['account'] == self.account_name
        assert out['dest_rse'] == self.rse2_name
        assert out['source_rse'] == self.rse_name

        out = list_requests([self.rse_name], [self.rse2_name], [constants.RequestState.QUEUED], issuer='root', **self.vo)
        out = list(out)
        assert 0 != len(out)
        assert self.scope_name in [req['scope'] for req in out]
        for req in out:
            if req['scope'] == self.scope_name:
                assert req['scope'] == self.scope_name
                assert req['account'] == self.account_name
                assert req['dest_rse'] == self.rse2_name
                assert req['source_rse'] == self.rse_name

    @pytest.mark.noparallel(reason='runs the reaper on a pre-defined rse, might interfere with other tests')
    def test_api_rse(self):
        """ RSE (API): Test external representation of RSEs """

        out = api_rse.get_rse(self.rse_name, **self.vo)
        assert out['rse'] == self.rse_name
        assert out['id'] == self.rse_id

        out = api_rse.list_rses(**self.new_vo)
        out = list(out)
        assert 0 != len(out)
        rse_ids = [rse['id'] for rse in out]
        assert self.rse3_id in rse_ids
        assert self.rse4_id in rse_ids
        for rse in out:
            assert 'rse' in rse
            if rse['id'] == self.rse3_id:
                assert rse['rse'] == self.rse3_name
            elif rse['id'] == self.rse4_id:
                assert rse['rse'] == self.rse4_name

        key = "KEY_" + generate_uuid()
        api_rse.add_rse_attribute(self.rse_name, key, 1, issuer='root', **self.vo)
        out = api_rse.get_rses_with_attribute(key)
        out = list(out)
        assert 0 != len(out)
        for rse in out:
            assert rse['rse'] == self.rse_name

        out = api_rse.get_rse_protocols(self.rse_name, issuer='root', **self.vo)
        assert out['rse'] == self.rse_name

        # add some account and RSE counters
        rse_mock = 'MOCK4'
        rse_mock_id = get_rse_id(rse_mock, **self.vo)
        account_counter.del_counter(rse_id=rse_mock_id, account=self.account)
        account_counter.add_counter(rse_id=rse_mock_id, account=self.account)
        account_counter.increase(rse_id=rse_mock_id, account=self.account, files=1, bytes=10)
        account_counter.update_account_counter(self.account, rse_mock_id)
        did = 'file_' + generate_uuid()
        add_did(self.scope_name, did, 'DATASET', 'root', account=self.account_name, rse=rse_mock, **self.vo)
        abacus_rse.run(once=True)

        out = api_rse.get_rse_usage(rse_mock, per_account=True, issuer='root', **self.vo)
        assert rse_mock_id in [o['rse_id'] for o in out]
        for usage in out:
            if usage['rse_id'] == rse_mock_id:
                assert usage['rse'] == rse_mock
                accounts = [u['account'] for u in usage['account_usages']]
                assert self.account_name in accounts
                if self.multi_vo:
                    assert self.account.internal not in accounts

        # clean up files
        cleaner.run(once=True)
        if self.multi_vo:
            reaper2.run(once=True, include_rses='vo=%s&(%s)' % (self.vo['vo'], rse_mock), greedy=True)
        else:
            reaper2.run(once=True, include_rses=rse_mock, greedy=True)
        abacus_rse.run(once=True)

        out = api_rse.parse_rse_expression('%s|%s' % (self.rse_name, self.rse2_name), **self.vo)
        assert self.rse_name in out
        assert self.rse2_name in out
        assert self.rse_id not in out
        assert self.rse2_id not in out

    def test_api_scope(self):
        """ SCOPE (API): Test external representation of scopes """

        out = list_scopes()
        assert self.scope_name in out
        if self.multi_vo:
            assert self.scope.internal not in out

        out = get_scopes(self.account_name, **self.vo)
        assert self.scope_name in out
        if self.multi_vo:
            assert self.scope.internal not in out

    def test_api_subscription(self):
        """ SUBSCRIPTION (API): Test external representation of subscriptions """

        sub = 'ext_' + generate_uuid()
        did = 'ext_' + generate_uuid()
        new_acc_name = ''.join(random.choice(string.ascii_lowercase) for x in range(10))
        new_scope_name = ''.join(random.choice(string.ascii_lowercase) for x in range(10))
        add_account(new_acc_name, 'USER', 'test@test.com', 'root', **self.new_vo)
        add_scope(new_scope_name, new_acc_name, 'root', **self.new_vo)
        api_acc_lim.set_local_account_limit(new_acc_name, self.rse3_name, 10, 'root', **self.new_vo)
        api_acc_lim.set_local_account_limit(new_acc_name, self.rse4_name, 10, 'root', **self.new_vo)
        add_did(new_scope_name, did, 'DATASET', 'root', account=new_acc_name, rse=self.rse3_name, **self.new_vo)

        sub_id = add_subscription(sub, new_acc_name, {'account': [new_acc_name], 'scope': [new_scope_name]},
                                  [{'copies': 1, 'rse_expression': self.rse3_name, 'weight': 0, 'activity': 'User Subscriptions',
                                    'source_replica_expression': self.rse4_name}],
                                  '', False, 0, 0, 3, 'root', **self.new_vo)
        add_replication_rule(dids=[{'scope': new_scope_name, 'name': did}], copies=1, rse_expression=self.rse3_name, weight=None,
                             lifetime=180, grouping='DATASET', account=new_acc_name, locked=False, subscription_id=sub_id,
                             source_replica_expression=self.rse4_name, activity='User Subscriptions', notify=None,
                             purge_replicas=False, ignore_availability=False, comment='', ask_approval=False, asynchronous=False,
                             delay_injection=None, priority=0, split_container=False, meta='', issuer='root', **self.new_vo)

        out = list_subscriptions(sub, **self.new_vo)
        out = list(out)
        assert 0 != len(out)
        assert sub_id in [o['id'] for o in out]
        for o in out:
            if o['id'] == sub_id:
                assert o['account'] == new_acc_name
                rules = loads(o['replication_rules'])[0]
                assert rules['rse_expression'] == self.rse3_name
                assert rules['source_replica_expression'] == self.rse4_name
                fil = loads(o['filter'])
                assert fil['account'] == [new_acc_name]
                assert fil['scope'] == [new_scope_name]

        out = list_subscription_rule_states(sub, **self.new_vo)
        out = list(out)
        assert 0 != len(out)
        for o in out:
            assert o.account == new_acc_name

        out = get_subscription_by_id(sub_id, **self.new_vo)
        assert out['account'] == new_acc_name
        rules = loads(out['replication_rules'])[0]
        assert rules['rse_expression'] == self.rse3_name
        assert rules['source_replica_expression'] == self.rse4_name
        fil = loads(out['filter'])
        assert fil['account'] == [new_acc_name]
        assert fil['scope'] == [new_scope_name]<|MERGE_RESOLUTION|>--- conflicted
+++ resolved
@@ -16,15 +16,9 @@
 # Authors:
 # - Eli Chadwick <eli.chadwick@stfc.ac.uk>, 2020
 # - Patrick Austin <patrick.austin@stfc.ac.uk>, 2020
-<<<<<<< HEAD
 # - Benedikt Ziemons <benedikt.ziemons@cern.ch>, 2020-2021
 # - Martin Barisits <martin.barisits@cern.ch>, 2021
-=======
-# - Benedikt Ziemons <benedikt.ziemons@cern.ch>, 2020
 # - Radu Carpa <radu.carpa@cern.ch>, 2021
-#
-# PY3K COMPATIBLE
->>>>>>> 52a161c6
 
 import random
 import string
