--- conflicted
+++ resolved
@@ -59,7 +59,7 @@
     '/(.*)/$', 'Scope',
     '/(.*)/guid', 'GUIDLookup',
     '/(.*)/dids/search', 'Search',
-<<<<<<< HEAD
+    '/(.*)/dids/search_extended', 'SearchExtended',
     '%s/files' % get_schema_value('SCOPE_NAME_REGEXP'), 'Files',
     '%s/dids/history' % get_schema_value('SCOPE_NAME_REGEXP'), 'AttachmentHistory',
     '%s/dids' % get_schema_value('SCOPE_NAME_REGEXP'), 'Attachment',
@@ -70,30 +70,13 @@
     '%s/parents' % get_schema_value('SCOPE_NAME_REGEXP'), 'Parents',
     '%s/associated_rules' % get_schema_value('SCOPE_NAME_REGEXP'), 'AssociatedRules',
     '%s/did_meta' % get_schema_value('SCOPE_NAME_REGEXP'), 'DidMeta',
-=======
-    '/(.*)/dids/search_extended', 'SearchExtended',
-    '%s/files' % SCOPE_NAME_REGEXP, 'Files',
-    '%s/dids/history' % SCOPE_NAME_REGEXP, 'AttachmentHistory',
-    '%s/dids' % SCOPE_NAME_REGEXP, 'Attachment',
-    '%s/meta/(.*)' % SCOPE_NAME_REGEXP, 'Meta',
-    '%s/meta' % SCOPE_NAME_REGEXP, 'Meta',
-    '%s/status' % SCOPE_NAME_REGEXP, 'DIDs',
-    '%s/rules' % SCOPE_NAME_REGEXP, 'Rules',
-    '%s/parents' % SCOPE_NAME_REGEXP, 'Parents',
-    '%s/associated_rules' % SCOPE_NAME_REGEXP, 'AssociatedRules',
->>>>>>> 6f8f61e8
     '/(.*)/(.*)/(.*)/(.*)/(.*)/sample', 'Sample',
     '%s' % get_schema_value('SCOPE_NAME_REGEXP'), 'DIDs',
     '', 'BulkDIDS',
     '/attachments', 'Attachments',
     '/new', 'NewDIDs',
     '/resurrect', 'Resurrect',
-<<<<<<< HEAD
-    '/list_dids_by_meta', 'ListByMeta',
     '%s/follow' % get_schema_value('SCOPE_NAME_REGEXP'), 'Follow',
-=======
-    '%s/follow' % SCOPE_NAME_REGEXP, 'Follow',
->>>>>>> 6f8f61e8
     '/bulkmeta', 'BulkMeta',
 )
 
