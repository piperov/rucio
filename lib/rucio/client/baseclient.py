"""
  Copyright European Organization for Nuclear Research (CERN)

  Licensed under the Apache License, Version 2.0 (the "License");
  You may not use this file except in compliance with the License.
  You may obtain a copy of the License at http://www.apache.org/licenses/LICENSE-2.0

  Authors:
  - Vincent Garonne, <vincent.garonne@cern.ch>, 2012-2016
  - Thomas Beermann, <thomas.beermann@cern.ch>, 2012-2013
  - Cedric Serfon, <cedric.serfon@cern.ch>, 2014-2015
  - Ralph Vigne, <ralph.vigne@cern.ch>, 2015

Client class for callers of the Rucio system
"""
from rucio.common import exception
from rucio.common.config import config_get
from rucio.common.exception import CannotAuthenticate, ClientProtocolNotSupported, NoAuthInformation, MissingClientParameter
from rucio.common.utils import build_url, get_tmp_dir, my_key_generator, parse_response
from rucio import version

import random
import sys

from rucio.common import exception
from rucio.common.config import config_get
from rucio.common.exception import CannotAuthenticate, ClientProtocolNotSupported, NoAuthInformation, MissingClientParameter
from rucio.common.utils import build_url, get_tmp_dir, my_key_generator, parse_response
from rucio import version

from logging import getLogger, StreamHandler, ERROR
from os import environ, fdopen, path, makedirs
from shutil import move
from tempfile import mkstemp
from urlparse import urlparse

from ConfigParser import NoOptionError, NoSectionError
from dogpile.cache import make_region
from requests import session
from requests.status_codes import codes, _codes
from requests.exceptions import SSLError
from requests_kerberos import HTTPKerberosAuth
# See https://github.com/kennethreitz/requests/issues/2214
from requests.packages.urllib3 import disable_warnings
disable_warnings()

<<<<<<< HEAD

=======
>>>>>>> 074a1edc
LOG = getLogger(__name__)
SH = StreamHandler()
SH.setLevel(ERROR)
LOG.addHandler(SH)


REGION = make_region(function_key_generator=my_key_generator).configure(
    'dogpile.cache.memory',
    expiration_time=60,
)


@REGION.cache_on_arguments(namespace='host_to_choose')
def choice(hosts):
    """
    Select randomly a host

    :param hosts: Lost of hosts
    :return: A randomly selected host.
    """
    return random.choice(hosts)


class BaseClient(object):

    """Main client class for accessing Rucio resources. Handles the authentication."""

    AUTH_RETRIES, REQUEST_RETRIES = 2, 3
    TOKEN_PATH_PREFIX = get_tmp_dir() + '/.rucio_'
    TOKEN_PREFIX = 'auth_token_'

    def __init__(self, rucio_host=None, auth_host=None, account=None, ca_cert=None, auth_type=None, creds=None, timeout=None, user_agent='rucio-clients'):
        """
        Constructor of the BaseClient.
        :param rucio_host: the address of the rucio server, if None it is read from the config file.
        :param rucio_port: the port of the rucio server, if None it is read from the config file.
        :param auth_host: the address of the rucio authentication server, if None it is read from the config file.
        :param auth_port: the port of the rucio authentication server, if None it is read from the config file.
        :param account: the account to authenticate to rucio.
        :param use_ssl: enable or disable ssl for commucation. Default is enabled.
        :param ca_cert: the path to the rucio server certificate.
        :param auth_type: the type of authentication (e.g.: 'userpass', 'kerberos' ...)
        :param creds: a dictionary with credentials needed for authentication.
        :param user_agent: indicates the client
        """

        self.host = rucio_host
        self.list_hosts = []
        self.auth_host = auth_host
        self.session = session()
        self.user_agent = "%s/%s" % (user_agent, version.version_string())  # e.g. "rucio-clients/0.2.13"
        sys.argv[0] = sys.argv[0].split('/')[-1]
        self.script_id = '::'.join(sys.argv[0:2])
        if self.script_id == '':  # Python interpreter used
            self.script_id = 'python'
        try:
            if self.host is None:
                self.host = config_get('client', 'rucio_host')
            if self.auth_host is None:
                self.auth_host = config_get('client', 'auth_host')
        except (NoOptionError, NoSectionError) as error:
            raise MissingClientParameter('Section client and Option \'%s\' cannot be found in config file' % error.args[0])

        self.account = account
        self.ca_cert = ca_cert
        self.auth_type = auth_type
        self.creds = creds
        self.auth_token = None
        self.headers = {}
        self.timeout = timeout
        self.request_retries = self.REQUEST_RETRIES

        if auth_type is None:
            LOG.debug('no auth_type passed. Trying to get it from the environment variable RUCIO_AUTH_TYPE and config file.')
            if 'RUCIO_AUTH_TYPE' in environ:
                if environ['RUCIO_AUTH_TYPE'] not in ('userpass', 'x509', 'x509_proxy', 'gss'):
                    raise MissingClientParameter('Possible RUCIO_AUTH_TYPE values: userpass, x509, x509_proxy, gss vs. ' + environ['RUCIO_AUTH_TYPE'])
                self.auth_type = environ['RUCIO_AUTH_TYPE']
            else:
                try:
                    self.auth_type = config_get('client', 'auth_type')
                except (NoOptionError, NoSectionError) as error:
                    raise MissingClientParameter('Option \'%s\' cannot be found in config file' % error.args[0])

        if creds is None:
            LOG.debug('no creds passed. Trying to get it from the config file.')
            self.creds = {}
            try:
                if self.auth_type == 'userpass':
                    self.creds['username'] = config_get('client', 'username')
                    self.creds['password'] = config_get('client', 'password')
                elif self.auth_type == 'x509':
                    self.creds['client_cert'] = path.abspath(path.expanduser(path.expandvars(config_get('client', 'client_cert'))))
                    self.creds['client_key'] = path.abspath(path.expanduser(path.expandvars(config_get('client', 'client_key'))))
                elif self.auth_type == 'x509_proxy':
                    self.creds['client_proxy'] = path.abspath(path.expanduser(path.expandvars(config_get('client', 'client_x509_proxy'))))
            except (NoOptionError, NoSectionError) as error:
                if error.args[0] != 'client_key':
                    raise MissingClientParameter('Option \'%s\' cannot be found in config file' % error.args[0])

        rucio_scheme = urlparse(self.host).scheme
        auth_scheme = urlparse(self.auth_host).scheme

        if rucio_scheme != 'http' and rucio_scheme != 'https':
            raise ClientProtocolNotSupported('\'%s\' not supported' % rucio_scheme)

        if auth_scheme != 'http' and auth_scheme != 'https':
            raise ClientProtocolNotSupported('\'%s\' not supported' % auth_scheme)

        if (rucio_scheme == 'https' or auth_scheme == 'https') and ca_cert is None:
            LOG.debug('no ca_cert passed. Trying to get it from the config file.')
            try:
                self.ca_cert = path.expandvars(config_get('client', 'ca_cert'))
            except (NoOptionError, NoSectionError) as error:
                raise MissingClientParameter('Option \'%s\' cannot be found in config file' % error.args[0])

        self.list_hosts = [self.host]

        if account is None:
            LOG.debug('no account passed. Trying to get it from the config file.')
            try:
                self.account = config_get('client', 'account')
            except (NoOptionError, NoSectionError):
                try:
                    self.account = environ['RUCIO_ACCOUNT']
                except KeyError:
                    raise MissingClientParameter('Option \'account\' cannot be found in config file and RUCIO_ACCOUNT is not set.')

        token_path = self.TOKEN_PATH_PREFIX + self.account
        self.token_file = token_path + '/' + self.TOKEN_PREFIX + self.account
        self.__authenticate()

        try:
            self.request_retries = int(config_get('client', 'request_retries'))
        except NoOptionError:
            LOG.debug('request_retries not specified in config file. Taking default.')
        except ValueError:
            LOG.debug('request_retries must be an integer. Taking default.')

    def _get_exception(self, headers, status_code=None, data=None):
        """
        Helper method to parse an error string send by the server and transform it into the corresponding rucio exception.

        :param headers: The http response header containing the Rucio exception details.
        :param status_code: The http status code.
        :param data: The data with the ExceptionMessage.

        :return: A rucio exception class and an error string.
        """
        data = parse_response(data)
        if 'ExceptionClass' not in data:
            if 'ExceptionMessage' not in data:
                human_http_code = _codes.get(status_code, None)  # NOQA, pylint: disable-msg=W0612
                return getattr(exception, 'RucioException'), 'no error information passed (http status code: %(status_code)s %(human_http_code)s)' % locals()
            return getattr(exception, 'RucioException'), data['ExceptionMessage']

        exc_cls = None
        try:
            exc_cls = getattr(exception, data['ExceptionClass'])
        except AttributeError:
            return getattr(exception, 'RucioException'), data['ExceptionMessage']

        return exc_cls, data['ExceptionMessage']

    def _load_json_data(self, response):
        """
        Helper method to correctly load json data based on the content type of the http response.

        :param response: the response received from the server.
        """
        if 'content-type' in response.headers and response.headers['content-type'] == 'application/x-json-stream':
            for line in response.iter_lines():
                if line:
                    yield parse_response(line)
        elif 'content-type' in response.headers and response.headers['content-type'] == 'application/json':
            yield parse_response(response.text)
        else:  # Exception ?
            yield response.text

    def _send_request(self, url, headers=None, type='GET', data=None, params=None):
        """
        Helper method to send requests to the rucio server. Gets a new token and retries if an unauthorized error is returned.

        :param url: the http url to use.
        :param headers: additional http headers to send.
        :param type: the http request type to use.
        :param data: post data.
        :param params: (optional) Dictionary or bytes to be sent in the url query string.
        :return: the HTTP return body.
        """
        result, retry = None, 0
        hds = {'X-Rucio-Auth-Token': self.auth_token, 'X-Rucio-Account': self.account,
               'Connection': 'Keep-Alive', 'User-Agent': self.user_agent,
               'X-Rucio-Script': self.script_id}

        if headers is not None:
            hds.update(headers)

        while retry <= self.request_retries:
            try:
                if type == 'GET':
                    result = self.session.get(url, headers=hds, verify=self.ca_cert, timeout=self.timeout, params=params, stream=True)
                elif type == 'PUT':
                    result = self.session.put(url, headers=hds, data=data, verify=self.ca_cert, timeout=self.timeout)
                elif type == 'POST':
                    result = self.session.post(url, headers=hds, data=data, verify=self.ca_cert, timeout=self.timeout, stream=True)
                elif type == 'DEL':
                    result = self.session.delete(url, headers=hds, data=data, verify=self.ca_cert, timeout=self.timeout)
                else:
                    return
#             except ConnectionError, e:
#                 LOG.warning('ConnectionError: ' + str(e))
#                 retry += 1
#                 if retry > self.request_retries:
#                     raise
#                 continue
            except SSLError as error:
                LOG.warning('SSLError: ' + str(error))
                retry += 1
                self.ca_cert = False
                if retry > self.request_retries:
                    raise
                continue

            if result is not None and result.status_code == codes.unauthorized:  # pylint: disable-msg=E1101
                self.__get_token()
                hds['X-Rucio-Auth-Token'] = self.auth_token
                retry += 1
            else:
                break
        return result

    def __get_token_userpass(self):
        """
        Sends a request to get an auth token from the server and stores it as a class attribute. Uses username/password.

        :returns: True if the token was successfully received. False otherwise.
        """

        headers = {'X-Rucio-Account': self.account, 'X-Rucio-Username': self.creds['username'], 'X-Rucio-Password': self.creds['password']}
        url = build_url(self.auth_host, path='auth/userpass')

        retry = 0
        while retry <= self.AUTH_RETRIES:
            try:
                result = self.session.get(url, headers=headers, verify=self.ca_cert)
            except SSLError as error:
                LOG.warning('SSLError: ' + str(error))
                self.ca_cert = False
                retry += 1
                if retry > self.request_retries:
                    raise
                continue
            break

        if retry == 2:
            LOG.error('cannot get auth_token')
            return False

        if result.status_code != codes.ok:  # pylint: disable-msg=E1101
            exc_cls, exc_msg = self._get_exception(headers=result.headers,
                                                   status_code=result.status_code,
                                                   data=result.content)
            raise exc_cls(exc_msg)

        self.auth_token = result.headers['x-rucio-auth-token']
        LOG.debug('got new token \'%s\'' % self.auth_token)
        return True

    def __get_token_x509(self):
        """
        Sends a request to get an auth token from the server and stores it as a class attribute. Uses x509 authentication.

        :returns: True if the token was successfully received. False otherwise.
        """

        headers = {'X-Rucio-Account': self.account}

        client_cert = None
        client_key = None
        if self.auth_type == 'x509':
            url = build_url(self.auth_host, path='auth/x509')
            client_cert = self.creds['client_cert']
            if 'client_key' in self.creds:
                client_key = self.creds['client_key']
        elif self.auth_type == 'x509_proxy':
            url = build_url(self.auth_host, path='auth/x509_proxy')
            client_cert = self.creds['client_proxy']

        if not path.exists(client_cert):
            LOG.error('given client cert (%s) doesn\'t exist' % client_cert)
            return False
        if client_key is not None and not path.exists(client_key):
            LOG.error('given client key (%s) doesn\'t exist' % client_key)

        retry = 0
        result = None

        if client_key is None:
            cert = client_cert
        else:
            cert = (client_cert, client_key)

        while retry <= self.AUTH_RETRIES:
            try:
                result = self.session.get(url, headers=headers, cert=cert,
                                          verify=self.ca_cert)
            except SSLError as error:
                if 'alert certificate expired' in str(error):
                    raise CannotAuthenticate(str(error))
                LOG.warning('SSLError: ' + str(error))
                self.ca_cert = False
                retry += 1
                if retry > self.request_retries:
                    raise
                continue
            break

        if retry == 2:
            LOG.error('cannot get auth_token')
            return False

        if result and result.status_code != codes.ok:   # pylint: disable-msg=E1101
            exc_cls, exc_msg = self._get_exception(headers=result.headers,
                                                   status_code=result.status_code,
                                                   data=result.content)
            raise exc_cls(exc_msg)

        self.auth_token = result.headers['x-rucio-auth-token']
        LOG.debug('got new token \'%s\'' % self.auth_token)
        return True

    def __get_token_gss(self):
        """
        Sends a request to get an auth token from the server and stores it as a class attribute. Uses Kerberos authentication.

        :returns: True if the token was successfully received. False otherwise.
        """

        headers = {'X-Rucio-Account': self.account}
        url = build_url(self.auth_host, path='auth/gss')

        retry = 0
        while retry <= self.AUTH_RETRIES:
            try:
                result = self.session.get(url, headers=headers,
                                          verify=self.ca_cert, auth=HTTPKerberosAuth())
            except SSLError as error:
                LOG.warning('SSLError: ' + str(error))
                self.ca_cert = False
                retry += 1
                if retry > self.request_retries:
                    raise
                continue
            break

        if retry == 2:
            LOG.error('cannot get auth_token')
            return False

        if result.status_code != codes.ok:   # pylint: disable-msg=E1101
            exc_cls, exc_msg = self._get_exception(headers=result.headers,
                                                   status_code=result.status_code,
                                                   data=result.content)
            raise exc_cls(exc_msg)

        self.auth_token = result.headers['x-rucio-auth-token']
        LOG.debug('got new token \'%s\'' % self.auth_token)
        return True

    def __get_token(self):
        """
        Calls the corresponding method to receive an auth token depending on the auth type. To be used if a 401 - Unauthorized error is received.
        """

        retry = 0
        LOG.debug('get a new token')
        while retry <= self.AUTH_RETRIES:
            if self.auth_type == 'userpass':
                if not self.__get_token_userpass():
                    raise CannotAuthenticate('userpass authentication failed')
            elif self.auth_type == 'x509' or self.auth_type == 'x509_proxy':
                if not self.__get_token_x509():
                    raise CannotAuthenticate('x509 authentication failed')
            elif self.auth_type == 'gss':
                if not self.__get_token_gss():
                    raise CannotAuthenticate('kerberos authentication failed')
            else:
                raise CannotAuthenticate('auth type \'%s\' not supported' % self.auth_type)

            if self.auth_token is not None:
                self.__write_token()
                self.headers['X-Rucio-Auth-Token'] = self.auth_token
                break

            retry += 1

        if self.auth_token is None:
            raise CannotAuthenticate('cannot get an auth token from server')

    def __read_token(self):
        """
        Checks if a local token file exists and reads the token from it.

        :return: True if a token could be read. False if no file exists.
        """
        if not path.exists(self.token_file):
            return False

        try:
            token_file_handler = open(self.token_file, 'r')
            self.auth_token = token_file_handler.readline()
            self.headers['X-Rucio-Auth-Token'] = self.auth_token
        except IOError as (errno, strerror):  # NOQA
            print("I/O error({0}): {1}".format(errno, strerror))
        except Exception:
            raise

        LOG.debug('read token \'%s\' from file' % self.auth_token)
        return True

    def __write_token(self):
        """
        Write the current auth_token to the local token file.
        """

        token_path = self.TOKEN_PATH_PREFIX + self.account
        self.token_file = token_path + '/' + self.TOKEN_PREFIX + self.account

        # check if rucio temp directory is there. If not create it with permissions only for the current user
        if not path.isdir(token_path):
            try:
                LOG.debug('rucio token folder \'%s\' not found. Create it.' % token_path)
                makedirs(token_path, 0700)
            except Exception:
                raise

        # if the file exists check if the stored token is valid. If not request a new one and overwrite the file. Otherwise use the one from the file
        try:
            file_d, file_n = mkstemp(dir=token_path)
            with fdopen(file_d, "w") as f_token:
                f_token.write(self.auth_token)
            move(file_n, self.token_file)
        except IOError as (errno, strerror):  # NOQA
            print("I/O error({0}): {1}".format(errno, strerror))
        except Exception:
            raise

    def __authenticate(self):
        """
        Main method for authentication. It first tries to read a locally saved token. If not available it requests a new one.
        """

        if self.auth_type == 'userpass':
            if self.creds['username'] is None or self.creds['password'] is None:
                raise NoAuthInformation('No username or password passed')
        elif self.auth_type == 'x509':
            if self.creds['client_cert'] is None:
                raise NoAuthInformation('The path to the client certificate is required')
        elif self.auth_type == 'x509_proxy':
            if self.creds['client_proxy'] is None:
                raise NoAuthInformation('The client proxy has to be defined')
        elif self.auth_type == 'gss':
            pass
        else:
            raise CannotAuthenticate('auth type \'%s\' not supported' % self.auth_type)

        if not self.__read_token():
            self.__get_token()<|MERGE_RESOLUTION|>--- conflicted
+++ resolved
@@ -13,12 +13,6 @@
 
 Client class for callers of the Rucio system
 """
-from rucio.common import exception
-from rucio.common.config import config_get
-from rucio.common.exception import CannotAuthenticate, ClientProtocolNotSupported, NoAuthInformation, MissingClientParameter
-from rucio.common.utils import build_url, get_tmp_dir, my_key_generator, parse_response
-from rucio import version
-
 import random
 import sys
 
@@ -44,10 +38,7 @@
 from requests.packages.urllib3 import disable_warnings
 disable_warnings()
 
-<<<<<<< HEAD
-
-=======
->>>>>>> 074a1edc
+
 LOG = getLogger(__name__)
 SH = StreamHandler()
 SH.setLevel(ERROR)
